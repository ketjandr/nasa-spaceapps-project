<<<<<<< HEAD
from pydantic import AnyHttpUrl, BaseModel, Field
=======
from pathlib import Path
from typing import Dict, Optional

from pydantic import Field
>>>>>>> 90bc986c
from pydantic_settings import BaseSettings, SettingsConfigDict
from typing import Dict

# KMZ recaches
class DatasetConfig(BaseSettings):
    id: str
    title: str
    tile_url: str
    min_zoom: int
    max_zoom: int
    tile_size: int
    projection: Optional[str] = None
    attribution: Optional[str] = None
    body: Optional[str] = None
    use_proxy: bool = True


class Settings(BaseSettings):
    dataset_manifest: Path = Field(default=Path("backend/datasets.json"))
    cache_ttl_seconds: int = Field(default=600)
    
    # OpenAI Settings
    openai_api_key: str = Field(
        default="",
        description="OpenAI API key for embeddings and NLP"
    )
    
    # Database Settings
    database_url: str = Field(
        default="sqlite:///./stellarcanvas.db",
        description="Database connection URL"
    )

<<<<<<< HEAD
    model_config = SettingsConfigDict(
        env_prefix="BACKEND_",
        env_file=".env",
        env_file_encoding="utf-8",
        extra="ignore",  # Ignore extra fields from .env (like NEXT_PUBLIC_*)
    )
=======
    model_config = SettingsConfigDict(env_prefix="BACKEND_", env_file=".env", env_file_encoding="utf-8", extra="allow")


settings = Settings()
>>>>>>> 90bc986c


def load_datasets() -> Dict[str, DatasetConfig]:
    import json

<<<<<<< HEAD
settings = Settings()


# Dataset configuration for Trek API tiles
class DatasetConfig(BaseModel):
    id: str
    title: str
    body: str
    tile_url: str
    min_zoom: int = 0
    max_zoom: int = 18
    tile_size: int = 256
    projection: str = "EPSG:4326"
    attribution: str = "NASA Trek"
    use_proxy: bool = True


def load_datasets() -> Dict[str, DatasetConfig]:
    """Load Trek API dataset configurations for Moon, Mars, and Mercury"""
    datasets = {
        "moon_lro_wac": DatasetConfig(
            id="moon_lro_wac",
            title="Moon LRO WAC Mosaic (Global 303ppd)",
            body="moon",
            tile_url="https://trek.nasa.gov/tiles/Moon/EQ/LRO_WAC_Mosaic_Global_303ppd_v02/1.0.0/default/default028mm/{z}/{row}/{col}.jpg",
            use_proxy=True,
        ),
        "mars_mola": DatasetConfig(
            id="mars_mola",
            title="Mars MGS MOLA Shaded Relief",
            body="mars",
            tile_url="https://trek.nasa.gov/tiles/Mars/EQ/Mars_MGS_MOLA_ClrShade_merge_global_463m/1.0.0/default/default028mm/{z}/{row}/{col}.jpg",
            use_proxy=True,
        ),
        "mercury_mdis": DatasetConfig(
            id="mercury_mdis",
            title="Mercury MESSENGER MDIS Basemap",
            body="mercury",
            tile_url="https://trek.nasa.gov/tiles/Mercury/EQ/Mercury_MESSENGER_MDIS_Basemap_EnhancedColor_Mosaic_Global_665m/1.0.0/default/default028mm/{z}/{row}/{col}.jpg",
            use_proxy=True,
        ),
    }
    return datasets
=======
    with settings.dataset_manifest.open("r", encoding="utf-8") as fh:
        raw = json.load(fh)
    return {key: DatasetConfig(**value) for key, value in raw.items()}
>>>>>>> 90bc986c
<|MERGE_RESOLUTION|>--- conflicted
+++ resolved
@@ -1,24 +1,20 @@
-<<<<<<< HEAD
-from pydantic import AnyHttpUrl, BaseModel, Field
-=======
 from pathlib import Path
 from typing import Dict, Optional
 
-from pydantic import Field
->>>>>>> 90bc986c
+from pydantic import BaseModel, Field
 from pydantic_settings import BaseSettings, SettingsConfigDict
-from typing import Dict
 
-# KMZ recaches
-class DatasetConfig(BaseSettings):
+
+class DatasetConfig(BaseModel):
+    """Dataset configuration for Trek API tiles"""
     id: str
     title: str
     tile_url: str
-    min_zoom: int
-    max_zoom: int
-    tile_size: int
-    projection: Optional[str] = None
-    attribution: Optional[str] = None
+    min_zoom: int = 0
+    max_zoom: int = 18
+    tile_size: int = 256
+    projection: Optional[str] = "EPSG:4326"
+    attribution: Optional[str] = "NASA Trek"
     body: Optional[str] = None
     use_proxy: bool = True
 
@@ -39,44 +35,28 @@
         description="Database connection URL"
     )
 
-<<<<<<< HEAD
     model_config = SettingsConfigDict(
         env_prefix="BACKEND_",
         env_file=".env",
         env_file_encoding="utf-8",
-        extra="ignore",  # Ignore extra fields from .env (like NEXT_PUBLIC_*)
+        extra="ignore"  # Ignore extra fields from .env (like NEXT_PUBLIC_*)
     )
-=======
-    model_config = SettingsConfigDict(env_prefix="BACKEND_", env_file=".env", env_file_encoding="utf-8", extra="allow")
 
 
 settings = Settings()
->>>>>>> 90bc986c
 
 
 def load_datasets() -> Dict[str, DatasetConfig]:
+    """Load dataset configurations from JSON manifest or return Trek API defaults"""
     import json
-
-<<<<<<< HEAD
-settings = Settings()
-
-
-# Dataset configuration for Trek API tiles
-class DatasetConfig(BaseModel):
-    id: str
-    title: str
-    body: str
-    tile_url: str
-    min_zoom: int = 0
-    max_zoom: int = 18
-    tile_size: int = 256
-    projection: str = "EPSG:4326"
-    attribution: str = "NASA Trek"
-    use_proxy: bool = True
-
-
-def load_datasets() -> Dict[str, DatasetConfig]:
-    """Load Trek API dataset configurations for Moon, Mars, and Mercury"""
+    
+    # Try loading from JSON manifest first (main branch approach)
+    if settings.dataset_manifest.exists():
+        with settings.dataset_manifest.open("r", encoding="utf-8") as fh:
+            raw = json.load(fh)
+        return {key: DatasetConfig(**value) for key, value in raw.items()}
+    
+    # Fallback to hardcoded Trek API datasets (backup branch approach)
     datasets = {
         "moon_lro_wac": DatasetConfig(
             id="moon_lro_wac",
@@ -100,9 +80,4 @@
             use_proxy=True,
         ),
     }
-    return datasets
-=======
-    with settings.dataset_manifest.open("r", encoding="utf-8") as fh:
-        raw = json.load(fh)
-    return {key: DatasetConfig(**value) for key, value in raw.items()}
->>>>>>> 90bc986c
+    return datasets