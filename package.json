--- conflicted
+++ resolved
@@ -9,11 +9,9 @@
     "lint": "eslint"
   },
   "dependencies": {
-<<<<<<< HEAD
     "@mapbox/togeojson": "^0.16.2",
-=======
+    "@types/geojson": "^7946.0.16",
     "@vercel/postgres": "^0.10.0",
->>>>>>> 90bc986c
     "jszip": "^3.10.1",
     "lucide-react": "^0.544.0",
     "next": "15.5.4",
