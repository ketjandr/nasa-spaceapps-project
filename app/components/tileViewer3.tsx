--- conflicted
+++ resolved
@@ -252,12 +252,6 @@
 // --- component -------------------------------------------------------
 interface TileViewerProps {
   externalSearchQuery?: string;
-<<<<<<< HEAD
-  externalSelectedBody?: string | null;
-}
-
-export default function TileViewer({ externalSearchQuery, externalSelectedBody }: TileViewerProps) {
-=======
   onSearchChange?: (search: string) => void;
   initialBody?: string;
   initialLat?: number;
@@ -273,7 +267,6 @@
   initialLon,
   initialZoom 
 }: TileViewerProps) {
->>>>>>> 3694a1e9
   // refs and viewer instances
   const viewerRef = useRef<HTMLDivElement | null>(null);
   const compareViewerRef = useRef<HTMLDivElement | null>(null);
@@ -288,13 +281,9 @@
   const [datasets, setDatasets] = useState<DatasetListItem[]>([]);
   const [selectedLayerId, setSelectedLayerId] = useState<string | null>(null);
   const [layerConfig, setLayerConfig] = useState<ViewerConfigResponse | null>(null);
-<<<<<<< HEAD
   const [selectedBody, setSelectedBody] = useState<BodyKey>(
     externalSelectedBody ? (externalSelectedBody as BodyKey) : "moon"
   ); // Initialize from prop or default to moon
-=======
-  const [selectedBody, setSelectedBody] = useState<BodyKey>(initialBody as BodyKey || "earth");
->>>>>>> 3694a1e9
   const [selectedOverlayId, setSelectedOverlayId] = useState<string>("");
   const [overlayOpacity, setOverlayOpacity] = useState<number>(0.5);
   const [viewMode, setViewMode] = useState<"single" | "split" | "overlay">("single");
@@ -313,41 +302,6 @@
     }
   }, [externalSearchQuery]);
 
-<<<<<<< HEAD
-  // sync external body selection - default to moon if no filter or null
-  useEffect(() => {
-    console.log('[TileViewer3] External body sync - externalSelectedBody:', externalSelectedBody);
-    const newBody = externalSelectedBody ? (externalSelectedBody as BodyKey) : "moon";
-    console.log('[TileViewer3] Setting selectedBody to:', newBody);
-    // Only update if the value actually changed to prevent unnecessary re-renders
-    setSelectedBody(prev => prev === newBody ? prev : newBody);
-    // Mark that we've processed the external prop at least once
-    hasExternalBodySynced.current = true;
-  }, [externalSelectedBody]);
-
-  // When selectedBody changes, update to first dataset of that body
-  useEffect(() => {
-    console.log('[TileViewer3] Dataset auto-switch - selectedBody:', selectedBody, 'datasets.length:', datasets.length, 'hasExternalBodySynced:', hasExternalBodySynced.current);
-    // Skip dataset selection until external body has been synced at least once
-    // This prevents auto-selecting moon dataset before we know the intended body
-    if (!hasExternalBodySynced.current) {
-      console.log('[TileViewer3] Skipping dataset selection - external body not synced yet');
-      return;
-    }
-    
-    if (datasets.length > 0) {
-      // Find the first dataset matching the selected body
-      const bodyDataset = datasets.find(d => d.body === selectedBody || d.id.startsWith(`${selectedBody}:`));
-      console.log('[TileViewer3] Found dataset for', selectedBody, ':', bodyDataset?.id);
-      if (bodyDataset) {
-        setSelectedLayerId(bodyDataset.id);
-      } else {
-        // No dataset found for this body - clear the selection to show nothing
-        setSelectedLayerId(null);
-      }
-    }
-  }, [selectedBody, datasets]);
-=======
   // Auto-search for planetary features when search text changes
   useEffect(() => {
     if (searchText.trim() && searchText.length > 2) {
@@ -408,7 +362,6 @@
       }
     }
   }, [selectedBody, datasets, selectedLayerId]);
->>>>>>> 3694a1e9
 
   // load datasets list from backend if configured (optional)
   useEffect(() => {
@@ -422,10 +375,6 @@
         });
       });
       setDatasets(fallback);
-<<<<<<< HEAD
-      // Don't auto-select first dataset - let the selectedBody useEffect handle it
-      // if (fallback.length > 0 && !selectedLayerId) setSelectedLayerId(fallback[0].id);
-=======
       // Auto-select first layer for current body if none selected
       const currentBodyLayers = fallback.filter(d => d.body === selectedBody);
       if (currentBodyLayers.length > 0 && !selectedLayerId) {
@@ -440,7 +389,6 @@
           setSelectedBody(anyLayers[0].body as BodyKey);
         }
       }
->>>>>>> 3694a1e9
       return;
     }
 
@@ -488,12 +436,9 @@
           }
           const cfg = await resp.json();
           setLayerConfig(cfg);
-<<<<<<< HEAD
           // Don't override selectedBody from config - it's controlled externally
           // const body = (cfg.body || "unknown").toLowerCase() as BodyKey;
           // setSelectedBody(body);
-=======
->>>>>>> 3694a1e9
           return;
         } catch (err) {
           console.error("Error loading layer config from backend:", err);
@@ -527,15 +472,10 @@
             body: maybeBody,
           };
           if (!mounted) return;
-<<<<<<< HEAD
           console.log('[TileViewer3] Setting layer config:', cfg.id, cfg.title);
           setLayerConfig(cfg);
           // Don't override selectedBody from config - it's controlled externally
           // setSelectedBody(maybeBody as BodyKey);
-=======
-          console.log(`Setting layerConfig for ${selectedLayerId}:`, cfg);
-          setLayerConfig(cfg);
->>>>>>> 3694a1e9
           return;
         }
       } else {
@@ -563,11 +503,8 @@
             if (!mounted) return;
             console.log(`Setting template layerConfig for ${selectedLayerId}:`, cfg);
             setLayerConfig(cfg);
-<<<<<<< HEAD
             // Don't override selectedBody from config - it's controlled externally
             // setSelectedBody(body);
-=======
->>>>>>> 3694a1e9
             return;
           }
         }
@@ -590,10 +527,7 @@
       console.log('[TileViewer3] Loading Moon features...');
       loadMoonGazetteer();
     } else if (selectedBody === "mars") {
-<<<<<<< HEAD
       console.log('[TileViewer3] Loading Mars features...');
-=======
->>>>>>> 3694a1e9
       queryMarsCraterDB();
     } else {
       console.log('[TileViewer3] No features for body:', selectedBody);
@@ -610,16 +544,11 @@
     let mounted = true;
 
     (async () => {
-<<<<<<< HEAD
       if (!layerConfig) {
         console.log('[TileViewer3] No layerConfig - skipping viewer creation');
         return;
       }
       console.log('[TileViewer3] Creating OpenSeadragon viewer for:', layerConfig.id);
-=======
-      // Only run this viewer for backend configs, not template-based configs
-      if (!layerConfig || selectedLayerId?.includes(":")) return;
->>>>>>> 3694a1e9
       const OSDModule = await import("openseadragon");
       osd = (OSDModule.default ?? OSDModule) as typeof import("openseadragon");
       if (!viewerRef.current || !mounted) return;
@@ -682,10 +611,7 @@
         maxImageCacheCount: 200
       });
 
-<<<<<<< HEAD
       console.log('[TileViewer3] OpenSeadragon viewer created successfully with tile source');
-=======
->>>>>>> 3694a1e9
       viewerObjRef.current = viewer;
     })();
 
@@ -744,19 +670,12 @@
     const cleanup = () => {
       try {
         if (mainViewer) { mainViewer.destroy(); mainViewer = null; }
-<<<<<<< HEAD
       } catch (e) { // ignore
       }
       try {
         if (compareViewer) { compareViewer.destroy(); compareViewer = null; }
       } catch (e) { // ignore
       }
-=======
-      } catch (e) { } // ignore
-      try {
-        if (compareViewer) { compareViewer.destroy(); compareViewer = null; }
-      } catch (e) { } // ignore
->>>>>>> 3694a1e9
       viewerObjRef.current = null;
       compareViewerObjRef.current = null;
     };
@@ -1322,17 +1241,11 @@
             Dataset:
             <select value={selectedLayerId ?? ""} onChange={(e) => setSelectedLayerId(e.target.value)}>
               <option value="">(none)</option>
-<<<<<<< HEAD
               {datasets
                 .filter(d => d.body === selectedBody || d.id.startsWith(`${selectedBody}:`))
                 .map((d) => (
                   <option key={d.id} value={d.id}>{d.title}</option>
                 ))}
-=======
-              {datasets.filter(d => d.body === selectedBody).map((d) => (
-                <option key={d.id} value={d.id}>{d.title}</option>
-              ))}
->>>>>>> 3694a1e9
             </select>
           </label>
 
@@ -1419,26 +1332,11 @@
           )}
 
 
-<<<<<<< HEAD
-          {selectedBody === "moon" && (
-            <button style={{ marginLeft: "auto" }} onClick={loadMoonGazetteer}>
-              Reload Moon Gazetteer
-            </button>
-          )}
-          {selectedBody === "mars" && (
-            <button
-              onClick={() => queryMarsCraterDB()}
-            >
-              Reload Mars Craters
-            </button>
-          )}
-=======
           {selectedBody === "moon" && <button onClick={loadMoonGazetteer}>Load Moon Features</button>}
           {selectedBody === "mars" && <button onClick={() => queryMarsCraterDB()}>Load Mars Features</button>}
           {selectedBody === "mercury" && <button onClick={loadMercuryGazetteer}>Load Mercury Features</button>}
           {selectedBody === "ceres" && <button onClick={loadCeresGazetteer}>Load Ceres Features</button>}
           {selectedBody === "vesta" && <button onClick={loadVestaGazetteer}>Load Vesta Features</button>}
->>>>>>> 3694a1e9
         </div>
 
         <div style={{ width: "100%", height: "640px", position: "relative" }}>
