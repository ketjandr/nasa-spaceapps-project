// app/components/TileViewer.tsx
"use client";

import React, { useEffect, useRef, useState } from "react";
import JSZip from "jszip";
import toGeoJSON from "togeojson";
import type { FeatureCollection, Point } from "geojson";

<<<<<<< HEAD
type BodyKey =
  | "milky_way"
  | "moon"
  | "mars"
  | "mercury"
  | "ceres"
  | "unknown";
=======
// --- types -----------------------------------------------------------
type BodyKey = "moon" | "mars" | "mercury" | "ceres" | "unknown";
>>>>>>> 90bc986c

type DatasetListItem = {
  id: string;
  title: string;
  body?: string | null;
};
<<<<<<< HEAD

type ViewerConfigResponse = {
  id: string;
  title: string;
  tile_url_template: string;
  min_zoom: number;
  max_zoom: number;
  tile_size: number;
  projection?: string | null;
  attribution?: string | null;
  body?: string | null;
};
=======
>>>>>>> 90bc986c

type ViewerConfigResponse = {
  id: string;
  title: string;
  tile_url_template: string;
  min_zoom: number;
  max_zoom: number;
  tile_size: number;
  projection?: string | null;
  attribution?: string | null;
  body?: string | null;
};

type PlanetFeature = {
  name: string;
  lat: number;
  lon: number;
  diamkm?: number;
};

// --- local TREK templates (fallback / examples) ----------------------
const TREK_TEMPLATES: Record<
  BodyKey,
  Array<{ id: string; title: string; template: string; example?: string; type?: "base" | "overlay" | "temporal"; temporalRange?: any }>
> = {
  moon: [
    {
      id: "lro_wac",
      title: "LRO WAC Mosaic (global 303ppd)",
      template:
        "https://trek.nasa.gov/tiles/Moon/EQ/LRO_WAC_Mosaic_Global_303ppd_v02/1.0.0/default/default028mm/{z}/{row}/{col}.jpg",
      example:
        "https://trek.nasa.gov/tiles/Moon/EQ/LRO_WAC_Mosaic_Global_303ppd_v02/1.0.0/default/default028mm/0/0/0.jpg",
      type: "base",
    },
  ],
  mars: [
    {
      id: "mars_mgs_mola",
      title: "Mars MGS MOLA (shaded)",
      template:
        "https://trek.nasa.gov/tiles/Mars/EQ/Mars_MGS_MOLA_ClrShade_merge_global_463m/1.0.0/default/default028mm/{z}/{row}/{col}.jpg",
      type: "base",
    },
  ],
  mercury: [
    {
      id: "messenger_mdis",
      title: "MESSENGER MDIS Basemap",
      template:
        "https://trek.nasa.gov/tiles/Mercury/EQ/Mercury_MESSENGER_MDIS_Basemap_EnhancedColor_Mosaic_Global_665m/1.0.0/default/default028mm/{z}/{row}/{col}.jpg",
      type: "base",
    },
  ],
  ceres: [
    {
      id: "ceres_dawn",
      title: "Ceres Dawn FC HAMO",
      template:
        "https://trek.nasa.gov/tiles/Ceres/EQ/Ceres_Dawn_FC_HAMO_ClrShade_DLR_Global_60ppd_Oct2016/1.0.0/default/default028mm/{z}/{row}/{col}.jpg",
      type: "base",
    },
  ],
<<<<<<< HEAD
  milky_way: [],
=======
>>>>>>> 90bc986c
  unknown: [],
};

// backend config
const backendUrl = process.env.NEXT_PUBLIC_BACKEND_URL ?? "";
const backendBase = backendUrl ? backendUrl.replace(/\/$/, "") : "";

// --- component -------------------------------------------------------
interface TileViewerProps {
  externalSearchQuery?: string;
}

export default function TileViewer({ externalSearchQuery }: TileViewerProps) {
  // refs and viewer instances
  const viewerRef = useRef<HTMLDivElement | null>(null);
  const compareViewerRef = useRef<HTMLDivElement | null>(null);
  const viewerObjRef = useRef<any | null>(null);
  const compareViewerObjRef = useRef<any | null>(null);

  // state
  const [datasets, setDatasets] = useState<DatasetListItem[]>([]);
  const [selectedLayerId, setSelectedLayerId] = useState<string | null>(null);
  const [layerConfig, setLayerConfig] = useState<ViewerConfigResponse | null>(null);
  const [selectedBody, setSelectedBody] = useState<BodyKey>("unknown");
  const [selectedOverlayId, setSelectedOverlayId] = useState<string>("");
  const [overlayOpacity, setOverlayOpacity] = useState<number>(0.5);
  const [viewMode, setViewMode] = useState<"single" | "split" | "overlay">("single");
  const [selectedDate, setSelectedDate] = useState<string>("");
  const [features, setFeatures] = useState<PlanetFeature[]>([]);
  const [searchText, setSearchText] = useState<string>(externalSearchQuery ?? "");

  // sync external search
  useEffect(() => {
    if (externalSearchQuery) setSearchText(externalSearchQuery);
  }, [externalSearchQuery]);

  // load datasets list from backend if configured (optional)
  useEffect(() => {
    if (!backendBase) {
      // no backend configured — fallback to TREK_TEMPLATES as dataset list
      const fallback: DatasetListItem[] = [];
      (Object.keys(TREK_TEMPLATES) as BodyKey[]).forEach((body) => {
        TREK_TEMPLATES[body].forEach((d) => {
          fallback.push({ id: `${body}:${d.id}`, title: `${d.title} — ${body}`, body });
        });
      });
      setDatasets(fallback);
      if (fallback.length > 0 && !selectedLayerId) setSelectedLayerId(fallback[0].id);
      return;
    }

    let mounted = true;
    (async function load() {
      try {
        const resp = await fetch(`${backendBase}/viewer/layers`);
        if (!mounted) return;
        if (!resp.ok) {
          console.warn("Failed to load datasets from backend:", resp.status);
          return;
        }
        const data = await resp.json();
        setDatasets(data);
        if (data.length > 0 && !selectedLayerId) setSelectedLayerId(data[0].id);
      } catch (err) {
        console.error("Error loading datasets:", err);
      }
    })();

    return () => { mounted = false; };
  }, [backendBase, selectedLayerId]);

  // Load layer config (either from backend or from local TREK_TEMPLATES)
  useEffect(() => {
    let mounted = true;
    if (!selectedLayerId) {
      setLayerConfig(null);
      return;
    }

    (async () => {
      // If backend configured and selectedLayerId appears to be backend id, fetch it
      if (backendBase && !selectedLayerId.includes(":")) {
        try {
          const resp = await fetch(`${backendBase}/viewer/layers/${selectedLayerId}`);
          if (!mounted) return;
          if (!resp.ok) {
            console.warn("Failed to load layer config:", resp.status);
            setLayerConfig(null);
            return;
          }
          const cfg = await resp.json();
          setLayerConfig(cfg);
          const body = (cfg.body || "unknown").toLowerCase() as BodyKey;
          setSelectedBody(body);
          return;
        } catch (err) {
          console.error("Error loading layer config from backend:", err);
        }
      }

      // fallback: parse our TREK_TEMPLATES selection string `body:id` or id
      const [maybeBody, maybeId] = selectedLayerId.split(":");
      let foundTemplate;
      if (maybeId) {
        const bodyKey = (maybeBody as BodyKey) || "unknown";
        foundTemplate = TREK_TEMPLATES[bodyKey]?.find((t) => t.id === maybeId);
        if (foundTemplate) {
          // build a minimal layerConfig from template
          const cfg: ViewerConfigResponse = {
            id: selectedLayerId,
            title: foundTemplate.title,
            tile_url_template: foundTemplate.template,
            min_zoom: 0,
            max_zoom: 8,
            tile_size: 256,
            body: maybeBody,
          };
          if (!mounted) return;
          setLayerConfig(cfg);
          setSelectedBody(maybeBody as BodyKey);
          return;
        }
      } else {
        // maybe selectedLayerId is just template id (search all bodies)
        for (const body of Object.keys(TREK_TEMPLATES) as BodyKey[]) {
          const t = TREK_TEMPLATES[body].find((x) => x.id === selectedLayerId);
          if (t) {
            foundTemplate = t;
            const cfg: ViewerConfigResponse = {
              id: selectedLayerId,
              title: t.title,
              tile_url_template: t.template,
              min_zoom: 0,
              max_zoom: 8,
              tile_size: 256,
              body,
            };
            if (!mounted) return;
            setLayerConfig(cfg);
            setSelectedBody(body);
            return;
          }
        }
      }

      // If nothing found, clear
      if (!mounted) setLayerConfig(null);
    })();

    return () => { mounted = false; };
  }, [selectedLayerId]);

  // When selectedBody changes, auto-load features (Moon Gazetteer or Mars Robbins)
  useEffect(() => {
    if (selectedBody === "moon") {
      loadMoonGazetteer();
    } else if (selectedBody === "mars") {
      queryMarsCraterDB("");
    } else {
      setFeatures([]);
    }
    // eslint-disable-next-line react-hooks/exhaustive-deps
  }, [selectedBody]);

<<<<<<< HEAD
  // Keep openseadragon import in effect (client-only)
  useEffect(() => {
    let viewer: OpenSeadragon.Viewer | null = null;
    let osd: typeof import("openseadragon") | null = null;
    let mounted = true;

    (async () => {
      if (!layerConfig) return;
      const OSDModule = await import("openseadragon");
      osd = (OSDModule.default ?? OSDModule) as typeof import("openseadragon");
      if (!viewerRef.current || !mounted) return;

      // Set maxLevel and tileSize for the tiling scheme
      const minZoom = layerConfig.min_zoom;
      const maxLevel = layerConfig.max_zoom - layerConfig.min_zoom;
      const tileSize = layerConfig.tile_size;
      // At maxLevel, columns = 2^(maxLevel+1), rows = 2^maxLevel
      const width = tileSize * Math.pow(2, maxLevel + 1);
      const height = tileSize * Math.pow(2, maxLevel);

      const tileSource: OpenSeadragon.TileSourceOptions = {
        width,
        height,
        tileSize,
        minLevel: 0,
        maxLevel,
        getTileUrl: function (level: number, x: number, y: number) {
          const maxCols = Math.pow(2, level + 1);
          const maxRows = Math.pow(2, level);

          // Handle horizontal wrapping
          x = ((x % maxCols) + maxCols) % maxCols;

          // Constrain vertical position
          if (y < 0 || y >= maxRows) return null;

          const z = level + minZoom;
          return layerConfig.tile_url_template
            .replace("{z}", String(z))
            .replace("{x}", String(x))
            .replace("{y}", String(y))
            .replace("{col}", String(x))
            .replace("{row}", String(y));
        },
      };

      viewer = new osd.Viewer({
        element: viewerRef.current,
        prefixUrl: "https://cdn.jsdelivr.net/npm/openseadragon@latest/build/openseadragon/images/",
        showNavigator: true,
        navigatorSizeRatio: 0.15,
        tileSources: [tileSource as any],
        gestureSettingsMouse: { clickToZoom: false },
        constrainDuringPan: true,
        homeFillsViewer: true,
        visibilityRatio: 0.5,
        minZoomImageRatio: 0.8,
        maxZoomPixelRatio: 2.0,
        defaultZoomLevel: 1,
        wrapHorizontal: true,
        wrapVertical: false,
        viewportConstraint: new osd.Rect(0, -0.1, 1, 1.2),
        immediateRender: true,
        preserveImageSizeOnResize: true,
        animationTime: 0,
        springStiffness: 5,
        maxImageCacheCount: 200
      });

      setViewerObj(viewer);
    })();

    return () => {
      mounted = false;
      if (viewer) viewer.destroy();
    };
  }, [layerConfig]);

  // TODO: Re-implement split/overlay viewer functionality
  // The following useEffect is commented out because it depends on a createViewer function that was removed
  /*
  // Initialize and sync viewers
=======
  // ---------- OpenSeadragon viewer initialization & sync ----------
>>>>>>> 90bc986c
  useEffect(() => {
    let mounted = true;
    let osdModule: any = null;
    let mainViewer: any = null;
    let compareViewer: any = null;

    const cleanup = () => {
      try {
        if (mainViewer) { mainViewer.destroy(); mainViewer = null; }
      } catch (e) { /* ignore */ }
      try {
        if (compareViewer) { compareViewer.destroy(); compareViewer = null; }
      } catch (e) { /* ignore */ }
      viewerObjRef.current = null;
      compareViewerObjRef.current = null;
    };

    (async () => {
      if (!layerConfig) {
        cleanup();
        return;
      }

      try {
        const OSDModule = await import("openseadragon");
        osdModule = OSDModule.default ?? OSDModule;

        // wait one tick for DOM
        await new Promise((r) => setTimeout(r, 0));
        if (!mounted) return;

        // destroy any existing viewers
        cleanup();

        // create tileSource object appropriate for OpenSeadragon
        const minZoom = layerConfig.min_zoom ?? 0;
        const maxZoom = layerConfig.max_zoom ?? 8;
        const tileSize = layerConfig.tile_size ?? 256;
        const zoomLevels = Math.max(0, maxZoom - minZoom);

        // pick a virtual image size that matches rows/cols pattern:
        // width = tileSize * 2^(maxLevel+1), height = tileSize * 2^(maxLevel)
        const virtualWidth = tileSize * Math.pow(2, zoomLevels + 1);
        const virtualHeight = tileSize * Math.pow(2, zoomLevels);

        // tile URL template from layerConfig
        const template = layerConfig.tile_url_template;

        const tileSource: any = {
          width: virtualWidth,
          height: virtualHeight,
          tileSize,
          minLevel: 0,
          maxLevel: zoomLevels,
          getTileUrl: function (level: number, x: number, y: number) {
            // Map OpenSeadragon level (0..maxLevel) -> WMTS z (minZoom..maxZoom)
            const z = level + minZoom;
            // compute wrapping & row/col counts at that z
            const cols = Math.pow(2, level + 1);
            const rows = Math.pow(2, level);

            // wrap x horizontally
            const wrappedX = ((x % cols) + cols) % cols;
            // if y outside range, return null (OS will skip)
            if (y < 0 || y >= rows) return null;

            // template might use {z}/{row}/{col} or {z}/{y}/{x} or {z}/{col}/{row}
            return template
              .replace(/{z}/g, String(z))
              .replace(/{row}/g, String(y))
              .replace(/{col}/g, String(wrappedX))
              .replace(/{x}/g, String(wrappedX))
              .replace(/{y}/g, String(y));
          },
        };

        // Create main viewer
        if (!viewerRef.current) return;
        mainViewer = new osdModule({
          element: viewerRef.current,
          prefixUrl: "https://cdn.jsdelivr.net/npm/openseadragon@latest/build/openseadragon/images/",
          tileSources: [tileSource],
          showNavigator: true,
          navigatorSizeRatio: 0.18,
          gestureSettingsMouse: { clickToZoom: false },
          constrainDuringPan: true,
          homeFillsViewer: true,
          visibilityRatio: 0.5,
          wrapHorizontal: true,
          wrapVertical: false,
          animationTime: 0.25,
        });

        viewerObjRef.current = mainViewer;

        // Add overlays (like center crosshair) when open
        mainViewer.addHandler("open", function () {
          addCenterCrosshair(mainViewer);
        });

        // If split or overlay mode and overlay layer selected, create compare viewer
        const overlayTemplate = selectedOverlayId
          ? (TREK_TEMPLATES[selectedBody] || []).find((t) => t.id === selectedOverlayId)
          : null;

        if ((viewMode === "split" || viewMode === "overlay") && overlayTemplate) {
          if (!compareViewerRef.current) {
            console.error("Compare viewer container not found");
          } else {
            // Build compare viewer tile source using overlayTemplate (fallback)
            const overlayTileSource: any = {
              width: virtualWidth,
              height: virtualHeight,
              tileSize,
              minLevel: 0,
              maxLevel: zoomLevels,
              getTileUrl(level: number, x: number, y: number) {
                const z = level + minZoom;
                const cols = Math.pow(2, level + 1);
                const rows = Math.pow(2, level);
                const wrappedX = ((x % cols) + cols) % cols;
                if (y < 0 || y >= rows) return null;
                let url = overlayTemplate.template;
                if (overlayTemplate.type === "temporal" && selectedDate) {
                  url = url.replace("{date}", selectedDate.replace(/-/g, ""));
                }
                return url
                  .replace(/{z}/g, String(z))
                  .replace(/{row}/g, String(y))
                  .replace(/{col}/g, String(wrappedX))
                  .replace(/{x}/g, String(wrappedX))
                  .replace(/{y}/g, String(y));
              },
            };

            compareViewer = new osdModule({
              element: compareViewerRef.current,
              prefixUrl: "https://cdn.jsdelivr.net/npm/openseadragon@latest/build/openseadragon/images/",
              tileSources: [overlayTileSource],
              showNavigator: viewMode === "split",
              navigatorSizeRatio: 0.14,
              gestureSettingsMouse: { clickToZoom: false },
              constrainDuringPan: true,
              homeFillsViewer: true,
              visibilityRatio: 0.5,
              wrapHorizontal: true,
            });

            compareViewerObjRef.current = compareViewer;

            // Sync viewers (simple one-way sync from main -> compare and vice-versa)
            const sync = (src: any, dst: any) => {
              if (!src || !dst) return;
              const handler = () => {
                const center = src.viewport.getCenter();
                const zoom = src.viewport.getZoom();
                dst.viewport.panTo(center);
                dst.viewport.zoomTo(zoom);
              };
              src.addHandler("pan", handler);
              src.addHandler("zoom", handler);
              // return cleanup
              return () => {
                src.removeHandler("pan", handler);
                src.removeHandler("zoom", handler);
              };
            };

            // attach bidirectional sync
            const cleanupA = sync(mainViewer, compareViewer);
            const cleanupB = sync(compareViewer, mainViewer);

            // set overlay opacity if in overlay mode (use world item)
            try {
              if (viewMode === "overlay" && compareViewer.world.getItemAt(0)) {
                compareViewer.world.getItemAt(0).setOpacity(overlayOpacity);
              }
            } catch (err) {
              // ignore
            }

            // ensure we remove handlers on cleanup (we'll call cleanup() below)
            // store cleanups in local closures
          }
        } // end overlay

      } catch (err) {
        console.error("Error creating OpenSeadragon viewers:", err);
      }
    })();

    return () => {
      mounted = false;
      try { if (viewerObjRef.current) viewerObjRef.current.destroy(); } catch {}
      try { if (compareViewerObjRef.current) compareViewerObjRef.current.destroy(); } catch {}
      viewerObjRef.current = null;
      compareViewerObjRef.current = null;
    };
<<<<<<< HEAD
  }, [selectedBody, selectedLayerId, selectedOverlayId, viewMode, selectedDate]);
  */

  // Update overlay opacity when it changes
  /* Commented out - depends on compareViewerObj from commented useEffect
=======
  }, [layerConfig, selectedBody, selectedOverlayId, viewMode, selectedDate, overlayOpacity]);

  // update overlay opacity when value changes (overlay mode)
>>>>>>> 90bc986c
  useEffect(() => {
    if (viewMode !== "overlay") return;
    const cmp = compareViewerObjRef.current;
    if (!cmp) return;
    try {
      const item = cmp.world.getItemAt(0);
      if (item && item.setOpacity) item.setOpacity(overlayOpacity);
    } catch (err) {
      // ignore
    }
<<<<<<< HEAD
  }, [overlayOpacity, compareViewerObj, viewMode]);
  */

  // Helper to pick the currently selected template object
  function getActiveTemplate() {
    const list = TREK_TEMPLATES[selectedBody];
    return list.find((l) => l.id === selectedLayerId) || list[0];
  }

  // USGS Gazetteer KML/KMZ example links are available from the USGS "KML and Shapefile downloads" page.
  // Example KMZ (center points) for Moon and Mars (listed on USGS downloads page):
  // - Moon center points (KMZ):
  //   https://asc-planetarynames-data.s3.us-west-2.amazonaws.com/MOON_nomenclature_center_pts.kmz
  // - Mars center points (KMZ):
  //   https://asc-planetarynames-data.s3.us-west-2.amazonaws.com/MARS_nomenclature_center_pts.kmz
  // (Those downloads are documented on the USGS Gazetteer downloads page.)
  // See Sources at the bottom for the official page link.

  // Fetch and parse a KMZ (USGS Gazetteer center points) and convert to GeoJSON (togeojson)
=======
  }, [overlayOpacity, viewMode]);

  // ---------- KMZ / Gazetteer parsing ----------
>>>>>>> 90bc986c
  async function fetchGazetteerKMZ(kmzUrl: string): Promise<PlanetFeature[]> {
    try {
      // If backend proxy set, use it to avoid CORS problems; otherwise try direct fetch
      const fetchUrl = backendBase ? `${backendBase}/proxy/kmz?url=${encodeURIComponent(kmzUrl)}` : kmzUrl;
      const r = await fetch(fetchUrl);
      if (!r.ok) {
        console.warn("KMZ fetch failed", r.status, r.statusText);
        return [];
      }
      const arrayBuffer = await r.arrayBuffer();
      const zip = await JSZip.loadAsync(arrayBuffer);
      const kmlEntryName = Object.keys(zip.files).find((n) => n.toLowerCase().endsWith(".kml"));
      if (!kmlEntryName) {
        console.warn("No KML inside KMZ");
        return [];
      }
      const kmlText = await zip.files[kmlEntryName].async("text");
      const parser = new DOMParser();
      const kmlDoc = parser.parseFromString(kmlText, "application/xml");
      const geojson = (toGeoJSON as any).kml(kmlDoc) as FeatureCollection;
      const pts: PlanetFeature[] = [];
      for (const feat of geojson.features ?? []) {
        if (!feat.geometry || feat.geometry.type !== "Point") continue;
        const [lon, lat] = (feat.geometry as Point).coordinates;
        pts.push({
          name: (feat.properties as any)?.name || (feat.properties as any)?.Name || "unnamed",
          lat: Number(lat),
          lon: Number(lon),
        });
      }
      return pts;
    } catch (err) {
      console.error("Error parsing KMZ:", err);
      return [];
    }
  }

  async function loadMoonGazetteer() {
    const moonKmz = "https://asc-planetarynames-data.s3.us-west-2.amazonaws.com/MOON_nomenclature_center_pts.kmz";
    const pts = await fetchGazetteerKMZ(moonKmz);
    setFeatures(pts.slice(0, 500));
  }

  async function queryMarsCraterDB() {
    // First try USGS center points KMZ to populate names
    const marsKmz = "https://asc-planetarynames-data.s3.us-west-2.amazonaws.com/MARS_nomenclature_center_pts.kmz";
    const ptsFromKmz = await fetchGazetteerKMZ(marsKmz);
    // then fetch Robbins crater DB via pygeoapi
    const base = "https://astrogeology.usgs.gov/pygeoapi/collections/mars/robbinsv1/items?f=json&limit=500";
    try {
      const resp = await fetch(base);
      if (!resp.ok) {
        console.warn("pygeoapi fetch failed", resp.status);
        // fallback to kmz points
        setFeatures(ptsFromKmz.slice(0, 500));
        return;
      }
      const j = await resp.json();
      const items = (j.features ?? []).map((f: any) => {
        const lat = f.properties?.lat;
        const lon = f.properties?.lon_e;
        if (typeof lat !== "number" || typeof lon !== "number") return null;
        return {
          name: f.properties?.craterid || f.properties?.name || "crater",
          lat,
          lon,
          diamkm: f.properties?.diamkm,
        } as PlanetFeature;
      }).filter(Boolean) as PlanetFeature[];

      // merge with kmz names (prefer pygeoapi for craters)
      const merged = items.concat(ptsFromKmz).slice(0, 1000);
      setFeatures(merged);
    } catch (err) {
      console.error("Error fetching Mars crater DB:", err);
      setFeatures(ptsFromKmz.slice(0, 500));
    }
  }

  // ---------- overlays / helpers ----------
  function addCenterCrosshair(viewer: any) {
    if (!viewer) return;
    try {
      const centerEl = document.createElement("div");
      centerEl.className = "osd-center-crosshair";
      centerEl.style.cssText = `
        width: 18px;
        height: 18px;
        border: 2px solid rgba(255,255,255,0.9);
        border-radius: 50%;
        pointer-events: none;
        transform: translate(-50%, -50%);
      `;
      // place at viewport center
      viewer.addOverlay({
        element: centerEl,
        location: viewer.viewport.getCenter(),
        placement: "CENTER",
        checkResize: false,
      });
    } catch (err) {
      console.error("addCenterCrosshair error:", err);
    }
  }

<<<<<<< HEAD
  // Utility: pan/zoom viewer to lon/lat for NASA Trek tiles
=======
  // Pan & zoom to lon/lat and add a pulse marker overlay
>>>>>>> 90bc986c
  function panToLonLat(lon: number, lat: number, zoomLevel = 4) {
    const v = viewerObjRef.current;
    if (!v) return;

    // Normalize lon from -180..180 to 0..360 used by Trek tile images
    lon = ((lon % 360) + 360) % 360;
    lat = Math.max(-90, Math.min(90, lat));

    // get image dimensions from the first world item
    let sourceItem;
    try {
      sourceItem = v.world.getItemAt(0);
    } catch (err) {
      console.error("No world item in viewer", err);
      return;
    }
    if (!sourceItem || !sourceItem.source) {
      console.error("No source info");
      return;
    }
    const imgW = sourceItem.source.width;
    const imgH = sourceItem.source.height;
    if (!imgW || !imgH) {
      console.error("Invalid source dimensions", imgW, imgH);
      return;
    }

    // convert lon/lat -> image pixels
    const x = (lon / 360) * imgW;
    const y = ((90 - lat) / 180) * imgH;

    // create marker element
    const marker = document.createElement("div");
    marker.className = "feature-marker";
    marker.style.cssText = `
      width: 22px; height:22px; border:3px solid rgba(255,80,80,0.95);
      border-radius:50%; background: rgba(255, 80, 80, 0.25);
      transform: translate(-50%, -50%); pointer-events: auto;
    `;

    // remove old markers
    document.querySelectorAll(".feature-marker").forEach((el) => el.remove());

    // add overlay
    try {
      v.addOverlay({
        element: marker,
        location: v.viewport.imageToViewportCoordinates(x, y),
        placement: "CENTER",
        checkResize: false,
      });
    } catch (err) {
      console.error("Error adding overlay:", err);
    }

    // pan+zoom
    const viewportPoint = v.viewport.imageToViewportCoordinates(x, y);
    v.viewport.panTo(viewportPoint, true);
    setTimeout(() => {
      v.viewport.zoomTo(zoomLevel, viewportPoint, true);
    }, 120);
  }

  // filtered features by search text
  const filteredFeatures = features.filter((f) => {
    if (!searchText) return true;
    return f.name?.toLowerCase().includes(searchText.toLowerCase());
  });

  // ---------- UI -----------------------------------------------------
  return (
    <div style={{ display: "flex", gap: 12 }}>
      <div style={{ flex: 1 }}>
        <div style={{ marginBottom: 8, display: "flex", alignItems: "center", gap: 8 }}>
          <label>
            Dataset:
            <select value={selectedLayerId ?? ""} onChange={(e) => setSelectedLayerId(e.target.value)}>
              <option value="">(none)</option>
              {datasets.map((d) => (
                <option key={d.id} value={d.id}>{d.title}</option>
              ))}
            </select>
          </label>

          <label>
            View Mode:
            <select value={viewMode} onChange={(e) => setViewMode(e.target.value as any)}>
              <option value="single">Single</option>
              <option value="split">Split</option>
              <option value="overlay">Overlay</option>
            </select>
          </label>

          {(viewMode === "split" || viewMode === "overlay") && (
            <label>
              Compare layer:
              <select value={selectedOverlayId} onChange={(e) => setSelectedOverlayId(e.target.value)}>
                <option value="">(none)</option>
                {(TREK_TEMPLATES[selectedBody] || []).map((t) => (
                  <option key={t.id} value={t.id}>{t.title}</option>
                ))}
              </select>
            </label>
          )}

          {viewMode === "overlay" && (
            <label>
              Opacity:
              <input type="range" min={0} max={1} step={0.05} value={overlayOpacity} onChange={(e) => setOverlayOpacity(Number(e.target.value))}/>
            </label>
          )}

          {selectedBody === "moon" && <button onClick={loadMoonGazetteer}>Load Moon Gazetteer</button>}
          {selectedBody === "mars" && <button onClick={() => queryMarsCraterDB()}>Load Mars Craters</button>}

<<<<<<< HEAD
          {selectedBody === "moon" && (
            <button style={{ marginLeft: "auto" }} onClick={loadMoonGazetteer}>
              Reload Moon Gazetteer
            </button>
          )}
          {selectedBody === "mars" && (
            <button
              onClick={() => queryMarsCraterDB("")}
            >
              Reload Mars Craters
            </button>
          )}
=======
          <div style={{ marginLeft: "auto" }}>
            {layerConfig?.attribution && <small style={{ color: "#666" }}>{layerConfig.attribution}</small>}
          </div>
>>>>>>> 90bc986c
        </div>

        <div style={{ width: "100%", height: "640px", position: "relative" }}>
          <div ref={viewerRef} style={{ width: viewMode === "split" ? "50%" : "100%", height: "100%", position: "absolute", left: 0, top: 0 }} />
          {(viewMode === "split" || viewMode === "overlay") && (
            <div ref={compareViewerRef} style={{ width: viewMode === "split" ? "50%" : "100%", height: "100%", position: "absolute", right: 0, top: 0, pointerEvents: "auto" }} />
          )}
        </div>
      </div>

      <aside style={{ width: 360, borderLeft: "1px solid #eee", padding: 8, overflow: "auto" }}>
        <h3>Features / Search</h3>
        <input type="text" placeholder="Filter features..." value={searchText} onChange={(e) => setSearchText(e.target.value)} style={{ width: "100%", marginBottom: 8 }} />
        {filteredFeatures.length === 0 ? (
          <div style={{ color: "#888" }}>{features.length === 0 ? "No features loaded for this body." : "No features match your search."}</div>
        ) : (
          <ul style={{ listStyle: "none", padding: 0 }}>
            {filteredFeatures.map((f, i) => (
              <li key={i} style={{ marginBottom: 8 }}>
                <button style={{ width: "100%", textAlign: "left" }} onClick={() => panToLonLat(f.lon, f.lat, 6)}>
                  <strong>{f.name}</strong>
                  <div style={{ fontSize: 12 }}>{f.lat.toFixed(4)}, {f.lon.toFixed(4)} {f.diamkm ? `• ${f.diamkm} km` : ""}</div>
                </button>
              </li>
            ))}
          </ul>
        )}
      </aside>
    </div>
  );
}<|MERGE_RESOLUTION|>--- conflicted
+++ resolved
@@ -6,7 +6,6 @@
 import toGeoJSON from "togeojson";
 import type { FeatureCollection, Point } from "geojson";
 
-<<<<<<< HEAD
 type BodyKey =
   | "milky_way"
   | "moon"
@@ -14,17 +13,12 @@
   | "mercury"
   | "ceres"
   | "unknown";
-=======
-// --- types -----------------------------------------------------------
-type BodyKey = "moon" | "mars" | "mercury" | "ceres" | "unknown";
->>>>>>> 90bc986c
 
 type DatasetListItem = {
   id: string;
   title: string;
   body?: string | null;
 };
-<<<<<<< HEAD
 
 type ViewerConfigResponse = {
   id: string;
@@ -37,8 +31,6 @@
   attribution?: string | null;
   body?: string | null;
 };
-=======
->>>>>>> 90bc986c
 
 type ViewerConfigResponse = {
   id: string;
@@ -102,10 +94,7 @@
       type: "base",
     },
   ],
-<<<<<<< HEAD
   milky_way: [],
-=======
->>>>>>> 90bc986c
   unknown: [],
 };
 
@@ -270,7 +259,6 @@
     // eslint-disable-next-line react-hooks/exhaustive-deps
   }, [selectedBody]);
 
-<<<<<<< HEAD
   // Keep openseadragon import in effect (client-only)
   useEffect(() => {
     let viewer: OpenSeadragon.Viewer | null = null;
@@ -353,9 +341,6 @@
   // The following useEffect is commented out because it depends on a createViewer function that was removed
   /*
   // Initialize and sync viewers
-=======
-  // ---------- OpenSeadragon viewer initialization & sync ----------
->>>>>>> 90bc986c
   useEffect(() => {
     let mounted = true;
     let osdModule: any = null;
@@ -554,17 +539,11 @@
       viewerObjRef.current = null;
       compareViewerObjRef.current = null;
     };
-<<<<<<< HEAD
   }, [selectedBody, selectedLayerId, selectedOverlayId, viewMode, selectedDate]);
   */
 
   // Update overlay opacity when it changes
   /* Commented out - depends on compareViewerObj from commented useEffect
-=======
-  }, [layerConfig, selectedBody, selectedOverlayId, viewMode, selectedDate, overlayOpacity]);
-
-  // update overlay opacity when value changes (overlay mode)
->>>>>>> 90bc986c
   useEffect(() => {
     if (viewMode !== "overlay") return;
     const cmp = compareViewerObjRef.current;
@@ -575,7 +554,6 @@
     } catch (err) {
       // ignore
     }
-<<<<<<< HEAD
   }, [overlayOpacity, compareViewerObj, viewMode]);
   */
 
@@ -595,11 +573,6 @@
   // See Sources at the bottom for the official page link.
 
   // Fetch and parse a KMZ (USGS Gazetteer center points) and convert to GeoJSON (togeojson)
-=======
-  }, [overlayOpacity, viewMode]);
-
-  // ---------- KMZ / Gazetteer parsing ----------
->>>>>>> 90bc986c
   async function fetchGazetteerKMZ(kmzUrl: string): Promise<PlanetFeature[]> {
     try {
       // If backend proxy set, use it to avoid CORS problems; otherwise try direct fetch
@@ -705,11 +678,7 @@
     }
   }
 
-<<<<<<< HEAD
   // Utility: pan/zoom viewer to lon/lat for NASA Trek tiles
-=======
-  // Pan & zoom to lon/lat and add a pulse marker overlay
->>>>>>> 90bc986c
   function panToLonLat(lon: number, lat: number, zoomLevel = 4) {
     const v = viewerObjRef.current;
     if (!v) return;
@@ -825,7 +794,6 @@
           {selectedBody === "moon" && <button onClick={loadMoonGazetteer}>Load Moon Gazetteer</button>}
           {selectedBody === "mars" && <button onClick={() => queryMarsCraterDB()}>Load Mars Craters</button>}
 
-<<<<<<< HEAD
           {selectedBody === "moon" && (
             <button style={{ marginLeft: "auto" }} onClick={loadMoonGazetteer}>
               Reload Moon Gazetteer
@@ -838,11 +806,6 @@
               Reload Mars Craters
             </button>
           )}
-=======
-          <div style={{ marginLeft: "auto" }}>
-            {layerConfig?.attribution && <small style={{ color: "#666" }}>{layerConfig.attribution}</small>}
-          </div>
->>>>>>> 90bc986c
         </div>
 
         <div style={{ width: "100%", height: "640px", position: "relative" }}>
