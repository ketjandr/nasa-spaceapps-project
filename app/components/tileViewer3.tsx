// app/components/TileViewer.tsx
"use client";

import React, { useEffect, useRef, useState } from "react";
import JSZip from "jszip";
<<<<<<< HEAD
import { xml2json } from "xml-js"; // optional helper if you prefer parsing XML to JSON (not required)
import * as toGeoJSON from "@mapbox/togeojson"; // updated package for KML to GeoJSON conversion
=======
import toGeoJSON from "togeojson";
import type { FeatureCollection, Point } from "geojson";
>>>>>>> 90bc986c

// --- types -----------------------------------------------------------
type BodyKey = "moon" | "mars" | "mercury" | "ceres" | "unknown";

type DatasetListItem = {
  id: string;
  title: string;
  body?: string | null;
};

type ViewerConfigResponse = {
  id: string;
  title: string;
  tile_url_template: string;
  min_zoom: number;
  max_zoom: number;
  tile_size: number;
  projection?: string | null;
  attribution?: string | null;
  body?: string | null;
};

type PlanetFeature = {
  name: string;
  lat: number;
  lon: number;
  diamkm?: number;
};

// --- local TREK templates (fallback / examples) ----------------------
const TREK_TEMPLATES: Record<
  BodyKey,
  Array<{ id: string; title: string; template: string; example?: string; type?: "base" | "overlay" | "temporal"; temporalRange?: any }>
> = {
  moon: [
    {
      id: "lro_wac",
      title: "LRO WAC Mosaic (global 303ppd)",
      template:
        "https://trek.nasa.gov/tiles/Moon/EQ/LRO_WAC_Mosaic_Global_303ppd_v02/1.0.0/default/default028mm/{z}/{row}/{col}.jpg",
      example:
        "https://trek.nasa.gov/tiles/Moon/EQ/LRO_WAC_Mosaic_Global_303ppd_v02/1.0.0/default/default028mm/0/0/0.jpg",
      type: "base",
    },
  ],
  mars: [
    {
      id: "mars_mgs_mola",
      title: "Mars MGS MOLA (shaded)",
      template:
        "https://trek.nasa.gov/tiles/Mars/EQ/Mars_MGS_MOLA_ClrShade_merge_global_463m/1.0.0/default/default028mm/{z}/{row}/{col}.jpg",
      type: "base",
    },
  ],
  mercury: [
    {
      id: "messenger_mdis",
      title: "MESSENGER MDIS Basemap",
      template:
        "https://trek.nasa.gov/tiles/Mercury/EQ/Mercury_MESSENGER_MDIS_Basemap_EnhancedColor_Mosaic_Global_665m/1.0.0/default/default028mm/{z}/{row}/{col}.jpg",
      type: "base",
    },
  ],
  ceres: [
    {
      id: "ceres_dawn",
      title: "Ceres Dawn FC HAMO",
      template:
        "https://trek.nasa.gov/tiles/Ceres/EQ/Ceres_Dawn_FC_HAMO_ClrShade_DLR_Global_60ppd_Oct2016/1.0.0/default/default028mm/{z}/{row}/{col}.jpg",
      type: "base",
    },
  ],
  unknown: [],
};

// backend config
const backendUrl = process.env.NEXT_PUBLIC_BACKEND_URL ?? "";
const backendBase = backendUrl ? backendUrl.replace(/\/$/, "") : "";

// --- component -------------------------------------------------------
interface TileViewerProps {
  externalSearchQuery?: string;
}

export default function TileViewer({ externalSearchQuery }: TileViewerProps) {
  // refs and viewer instances
  const viewerRef = useRef<HTMLDivElement | null>(null);
  const compareViewerRef = useRef<HTMLDivElement | null>(null);
  const viewerObjRef = useRef<any | null>(null);
  const compareViewerObjRef = useRef<any | null>(null);

  // state
  const [datasets, setDatasets] = useState<DatasetListItem[]>([]);
  const [selectedLayerId, setSelectedLayerId] = useState<string | null>(null);
  const [layerConfig, setLayerConfig] = useState<ViewerConfigResponse | null>(null);
  const [selectedBody, setSelectedBody] = useState<BodyKey>("unknown");
  const [selectedOverlayId, setSelectedOverlayId] = useState<string>("");
  const [overlayOpacity, setOverlayOpacity] = useState<number>(0.5);
  const [viewMode, setViewMode] = useState<"single" | "split" | "overlay">("single");
  const [selectedDate, setSelectedDate] = useState<string>("");
  const [features, setFeatures] = useState<PlanetFeature[]>([]);
  const [searchText, setSearchText] = useState<string>(externalSearchQuery ?? "");

  // sync external search
  useEffect(() => {
    if (externalSearchQuery) setSearchText(externalSearchQuery);
  }, [externalSearchQuery]);

  // load datasets list from backend if configured (optional)
  useEffect(() => {
    if (!backendBase) {
      // no backend configured — fallback to TREK_TEMPLATES as dataset list
      const fallback: DatasetListItem[] = [];
      (Object.keys(TREK_TEMPLATES) as BodyKey[]).forEach((body) => {
        TREK_TEMPLATES[body].forEach((d) => {
          fallback.push({ id: `${body}:${d.id}`, title: `${d.title} — ${body}`, body });
        });
      });
      setDatasets(fallback);
      if (fallback.length > 0 && !selectedLayerId) setSelectedLayerId(fallback[0].id);
      return;
    }

    let mounted = true;
    (async function load() {
      try {
        const resp = await fetch(`${backendBase}/viewer/layers`);
        if (!mounted) return;
        if (!resp.ok) {
          console.warn("Failed to load datasets from backend:", resp.status);
          return;
        }
        const data = await resp.json();
        setDatasets(data);
        if (data.length > 0 && !selectedLayerId) setSelectedLayerId(data[0].id);
      } catch (err) {
        console.error("Error loading datasets:", err);
      }
    })();

    return () => { mounted = false; };
  }, [backendBase, selectedLayerId]);

  // Load layer config (either from backend or from local TREK_TEMPLATES)
  useEffect(() => {
    let mounted = true;
    if (!selectedLayerId) {
      setLayerConfig(null);
      return;
    }

    (async () => {
      // If backend configured and selectedLayerId appears to be backend id, fetch it
      if (backendBase && !selectedLayerId.includes(":")) {
        try {
          const resp = await fetch(`${backendBase}/viewer/layers/${selectedLayerId}`);
          if (!mounted) return;
          if (!resp.ok) {
            console.warn("Failed to load layer config:", resp.status);
            setLayerConfig(null);
            return;
          }
          const cfg = await resp.json();
          setLayerConfig(cfg);
          const body = (cfg.body || "unknown").toLowerCase() as BodyKey;
          setSelectedBody(body);
          return;
        } catch (err) {
          console.error("Error loading layer config from backend:", err);
        }
      }

      // fallback: parse our TREK_TEMPLATES selection string `body:id` or id
      const [maybeBody, maybeId] = selectedLayerId.split(":");
      let foundTemplate;
      if (maybeId) {
        const bodyKey = (maybeBody as BodyKey) || "unknown";
        foundTemplate = TREK_TEMPLATES[bodyKey]?.find((t) => t.id === maybeId);
        if (foundTemplate) {
          // build a minimal layerConfig from template
          const cfg: ViewerConfigResponse = {
            id: selectedLayerId,
            title: foundTemplate.title,
            tile_url_template: foundTemplate.template,
            min_zoom: 0,
            max_zoom: 8,
            tile_size: 256,
            body: maybeBody,
          };
          if (!mounted) return;
          setLayerConfig(cfg);
          setSelectedBody(maybeBody as BodyKey);
          return;
        }
      } else {
        // maybe selectedLayerId is just template id (search all bodies)
        for (const body of Object.keys(TREK_TEMPLATES) as BodyKey[]) {
          const t = TREK_TEMPLATES[body].find((x) => x.id === selectedLayerId);
          if (t) {
            foundTemplate = t;
            const cfg: ViewerConfigResponse = {
              id: selectedLayerId,
              title: t.title,
              tile_url_template: t.template,
              min_zoom: 0,
              max_zoom: 8,
              tile_size: 256,
              body,
            };
            if (!mounted) return;
            setLayerConfig(cfg);
            setSelectedBody(body);
            return;
          }
        }
      }

      // If nothing found, clear
      if (!mounted) setLayerConfig(null);
    })();

    return () => { mounted = false; };
  }, [selectedLayerId]);

  // When selectedBody changes, auto-load features (Moon Gazetteer or Mars Robbins)
  useEffect(() => {
    if (selectedBody === "moon") {
      loadMoonGazetteer();
    } else if (selectedBody === "mars") {
      queryMarsCraterDB();
    } else {
      setFeatures([]);
    }
    // eslint-disable-next-line react-hooks/exhaustive-deps
  }, [selectedBody]);

  // ---------- OpenSeadragon viewer initialization & sync ----------
  useEffect(() => {
    let mounted = true;
    let osdModule: any = null;
    let mainViewer: any = null;
    let compareViewer: any = null;

    const cleanup = () => {
      try {
        if (mainViewer) { mainViewer.destroy(); mainViewer = null; }
      } catch (e) { /* ignore */ }
      try {
        if (compareViewer) { compareViewer.destroy(); compareViewer = null; }
      } catch (e) { /* ignore */ }
      viewerObjRef.current = null;
      compareViewerObjRef.current = null;
    };

    (async () => {
      if (!layerConfig) {
        cleanup();
        return;
      }

      try {
        const OSDModule = await import("openseadragon");
        osdModule = OSDModule.default ?? OSDModule;

        // wait one tick for DOM
        await new Promise((r) => setTimeout(r, 0));
        if (!mounted) return;

        // destroy any existing viewers
        cleanup();

        // create tileSource object appropriate for OpenSeadragon
        const minZoom = layerConfig.min_zoom ?? 0;
        const maxZoom = layerConfig.max_zoom ?? 8;
        const tileSize = layerConfig.tile_size ?? 256;
        const zoomLevels = Math.max(0, maxZoom - minZoom);

        // pick a virtual image size that matches rows/cols pattern:
        // width = tileSize * 2^(maxLevel+1), height = tileSize * 2^(maxLevel)
        const virtualWidth = tileSize * Math.pow(2, zoomLevels + 1);
        const virtualHeight = tileSize * Math.pow(2, zoomLevels);

        // tile URL template from layerConfig
        const template = layerConfig.tile_url_template;

        const tileSource: any = {
          width: virtualWidth,
          height: virtualHeight,
          tileSize,
          minLevel: 0,
          maxLevel: zoomLevels,
          getTileUrl: function (level: number, x: number, y: number) {
            // Map OpenSeadragon level (0..maxLevel) -> WMTS z (minZoom..maxZoom)
            const z = level + minZoom;
            // compute wrapping & row/col counts at that z
            const cols = Math.pow(2, level + 1);
            const rows = Math.pow(2, level);

            // wrap x horizontally
            const wrappedX = ((x % cols) + cols) % cols;
            // if y outside range, return null (OS will skip)
            if (y < 0 || y >= rows) return null;

            // template might use {z}/{row}/{col} or {z}/{y}/{x} or {z}/{col}/{row}
            return template
              .replace(/{z}/g, String(z))
              .replace(/{row}/g, String(y))
              .replace(/{col}/g, String(wrappedX))
              .replace(/{x}/g, String(wrappedX))
              .replace(/{y}/g, String(y));
          },
        };

        // Create main viewer
        if (!viewerRef.current) return;
        mainViewer = new osdModule({
          element: viewerRef.current,
          prefixUrl: "https://cdn.jsdelivr.net/npm/openseadragon@latest/build/openseadragon/images/",
          tileSources: [tileSource],
          showNavigator: true,
          navigatorSizeRatio: 0.18,
          gestureSettingsMouse: { clickToZoom: false },
          constrainDuringPan: true,
          homeFillsViewer: true,
          visibilityRatio: 0.5,
          wrapHorizontal: true,
          wrapVertical: false,
          animationTime: 0.25,
        });

        viewerObjRef.current = mainViewer;

        // Add overlays (like center crosshair) when open
        mainViewer.addHandler("open", function () {
          addCenterCrosshair(mainViewer);
        });

        // If split or overlay mode and overlay layer selected, create compare viewer
        const overlayTemplate = selectedOverlayId
          ? (TREK_TEMPLATES[selectedBody] || []).find((t) => t.id === selectedOverlayId)
          : null;

        if ((viewMode === "split" || viewMode === "overlay") && overlayTemplate) {
          if (!compareViewerRef.current) {
            console.error("Compare viewer container not found");
          } else {
            // Build compare viewer tile source using overlayTemplate (fallback)
            const overlayTileSource: any = {
              width: virtualWidth,
              height: virtualHeight,
              tileSize,
              minLevel: 0,
              maxLevel: zoomLevels,
              getTileUrl(level: number, x: number, y: number) {
                const z = level + minZoom;
                const cols = Math.pow(2, level + 1);
                const rows = Math.pow(2, level);
                const wrappedX = ((x % cols) + cols) % cols;
                if (y < 0 || y >= rows) return null;
                let url = overlayTemplate.template;
                if (overlayTemplate.type === "temporal" && selectedDate) {
                  url = url.replace("{date}", selectedDate.replace(/-/g, ""));
                }
                return url
                  .replace(/{z}/g, String(z))
                  .replace(/{row}/g, String(y))
                  .replace(/{col}/g, String(wrappedX))
                  .replace(/{x}/g, String(wrappedX))
                  .replace(/{y}/g, String(y));
              },
            };

            compareViewer = new osdModule({
              element: compareViewerRef.current,
              prefixUrl: "https://cdn.jsdelivr.net/npm/openseadragon@latest/build/openseadragon/images/",
              tileSources: [overlayTileSource],
              showNavigator: viewMode === "split",
              navigatorSizeRatio: 0.14,
              gestureSettingsMouse: { clickToZoom: false },
              constrainDuringPan: true,
              homeFillsViewer: true,
              visibilityRatio: 0.5,
              wrapHorizontal: true,
            });

            compareViewerObjRef.current = compareViewer;

            // Sync viewers (simple one-way sync from main -> compare and vice-versa)
            const sync = (src: any, dst: any) => {
              if (!src || !dst) return;
              const handler = () => {
                const center = src.viewport.getCenter();
                const zoom = src.viewport.getZoom();
                dst.viewport.panTo(center);
                dst.viewport.zoomTo(zoom);
              };
              src.addHandler("pan", handler);
              src.addHandler("zoom", handler);
              // return cleanup
              return () => {
                src.removeHandler("pan", handler);
                src.removeHandler("zoom", handler);
              };
            };

            // attach bidirectional sync
            const cleanupA = sync(mainViewer, compareViewer);
            const cleanupB = sync(compareViewer, mainViewer);

            // set overlay opacity if in overlay mode (use world item)
            try {
              if (viewMode === "overlay" && compareViewer.world.getItemAt(0)) {
                compareViewer.world.getItemAt(0).setOpacity(overlayOpacity);
              }
            } catch (err) {
              // ignore
            }

            // ensure we remove handlers on cleanup (we'll call cleanup() below)
            // store cleanups in local closures
          }
        } // end overlay

      } catch (err) {
        console.error("Error creating OpenSeadragon viewers:", err);
      }
    })();

    return () => {
      mounted = false;
      try { if (viewerObjRef.current) viewerObjRef.current.destroy(); } catch {}
      try { if (compareViewerObjRef.current) compareViewerObjRef.current.destroy(); } catch {}
      viewerObjRef.current = null;
      compareViewerObjRef.current = null;
    };
  }, [layerConfig, selectedBody, selectedOverlayId, viewMode, selectedDate, overlayOpacity]);

  // update overlay opacity when value changes (overlay mode)
  useEffect(() => {
    if (viewMode !== "overlay") return;
    const cmp = compareViewerObjRef.current;
    if (!cmp) return;
    try {
      const item = cmp.world.getItemAt(0);
      if (item && item.setOpacity) item.setOpacity(overlayOpacity);
    } catch (err) {
      // ignore
    }
  }, [overlayOpacity, viewMode]);

  // ---------- KMZ / Gazetteer parsing ----------
  async function fetchGazetteerKMZ(kmzUrl: string): Promise<PlanetFeature[]> {
    try {
      // If backend proxy set, use it to avoid CORS problems; otherwise try direct fetch
      const fetchUrl = backendBase ? `${backendBase}/proxy/kmz?url=${encodeURIComponent(kmzUrl)}` : kmzUrl;
      const r = await fetch(fetchUrl);
      if (!r.ok) {
        console.warn("KMZ fetch failed", r.status, r.statusText);
        return [];
      }
      const arrayBuffer = await r.arrayBuffer();
      const zip = await JSZip.loadAsync(arrayBuffer);
      const kmlEntryName = Object.keys(zip.files).find((n) => n.toLowerCase().endsWith(".kml"));
      if (!kmlEntryName) {
        console.warn("No KML inside KMZ");
        return [];
      }
      const kmlText = await zip.files[kmlEntryName].async("text");
      const parser = new DOMParser();
      const kmlDoc = parser.parseFromString(kmlText, "application/xml");
      const geojson = (toGeoJSON as any).kml(kmlDoc) as FeatureCollection;
      const pts: PlanetFeature[] = [];
      for (const feat of geojson.features ?? []) {
        if (!feat.geometry || feat.geometry.type !== "Point") continue;
        const [lon, lat] = (feat.geometry as Point).coordinates;
        pts.push({
          name: (feat.properties as any)?.name || (feat.properties as any)?.Name || "unnamed",
          lat: Number(lat),
          lon: Number(lon),
        });
      }
      return pts;
    } catch (err) {
      console.error("Error parsing KMZ:", err);
      return [];
    }
  }

  async function loadMoonGazetteer() {
    const moonKmz = "https://asc-planetarynames-data.s3.us-west-2.amazonaws.com/MOON_nomenclature_center_pts.kmz";
    const pts = await fetchGazetteerKMZ(moonKmz);
    setFeatures(pts.slice(0, 500));
  }

  async function queryMarsCraterDB() {
    // First try USGS center points KMZ to populate names
    const marsKmz = "https://asc-planetarynames-data.s3.us-west-2.amazonaws.com/MARS_nomenclature_center_pts.kmz";
    const ptsFromKmz = await fetchGazetteerKMZ(marsKmz);
    // then fetch Robbins crater DB via pygeoapi
    const base = "https://astrogeology.usgs.gov/pygeoapi/collections/mars/robbinsv1/items?f=json&limit=500";
    try {
      const resp = await fetch(base);
      if (!resp.ok) {
        console.warn("pygeoapi fetch failed", resp.status);
        // fallback to kmz points
        setFeatures(ptsFromKmz.slice(0, 500));
        return;
      }
      const j = await resp.json();
      const items = (j.features ?? []).map((f: any) => {
        const lat = f.properties?.lat;
        const lon = f.properties?.lon_e;
        if (typeof lat !== "number" || typeof lon !== "number") return null;
        return {
          name: f.properties?.craterid || f.properties?.name || "crater",
          lat,
          lon,
          diamkm: f.properties?.diamkm,
        } as PlanetFeature;
      }).filter(Boolean) as PlanetFeature[];

      // merge with kmz names (prefer pygeoapi for craters)
      const merged = items.concat(ptsFromKmz).slice(0, 1000);
      setFeatures(merged);
    } catch (err) {
      console.error("Error fetching Mars crater DB:", err);
      setFeatures(ptsFromKmz.slice(0, 500));
    }
  }

  // ---------- overlays / helpers ----------
  function addCenterCrosshair(viewer: any) {
    if (!viewer) return;
    try {
      const centerEl = document.createElement("div");
      centerEl.className = "osd-center-crosshair";
      centerEl.style.cssText = `
        width: 18px;
        height: 18px;
        border: 2px solid rgba(255,255,255,0.9);
        border-radius: 50%;
        pointer-events: none;
        transform: translate(-50%, -50%);
      `;
      // place at viewport center
      viewer.addOverlay({
        element: centerEl,
        location: viewer.viewport.getCenter(),
        placement: "CENTER",
        checkResize: false,
      });
    } catch (err) {
      console.error("addCenterCrosshair error:", err);
    }
  }

  // Pan & zoom to lon/lat and add a pulse marker overlay
  function panToLonLat(lon: number, lat: number, zoomLevel = 4) {
    const v = viewerObjRef.current;
    if (!v) return;

    // Normalize lon from -180..180 to 0..360 used by Trek tile images
    lon = ((lon % 360) + 360) % 360;
    lat = Math.max(-90, Math.min(90, lat));

    // get image dimensions from the first world item
    let sourceItem;
    try {
      sourceItem = v.world.getItemAt(0);
    } catch (err) {
      console.error("No world item in viewer", err);
      return;
    }
    if (!sourceItem || !sourceItem.source) {
      console.error("No source info");
      return;
    }
    const imgW = sourceItem.source.width;
    const imgH = sourceItem.source.height;
    if (!imgW || !imgH) {
      console.error("Invalid source dimensions", imgW, imgH);
      return;
    }

    // convert lon/lat -> image pixels
    const x = (lon / 360) * imgW;
    const y = ((90 - lat) / 180) * imgH;

    // create marker element
    const marker = document.createElement("div");
    marker.className = "feature-marker";
    marker.style.cssText = `
      width: 22px; height:22px; border:3px solid rgba(255,80,80,0.95);
      border-radius:50%; background: rgba(255, 80, 80, 0.25);
      transform: translate(-50%, -50%); pointer-events: auto;
    `;

    // remove old markers
    document.querySelectorAll(".feature-marker").forEach((el) => el.remove());

    // add overlay
    try {
      v.addOverlay({
        element: marker,
        location: v.viewport.imageToViewportCoordinates(x, y),
        placement: "CENTER",
        checkResize: false,
      });
    } catch (err) {
      console.error("Error adding overlay:", err);
    }

    // pan+zoom
    const viewportPoint = v.viewport.imageToViewportCoordinates(x, y);
    v.viewport.panTo(viewportPoint, true);
    setTimeout(() => {
      v.viewport.zoomTo(zoomLevel, viewportPoint, true);
    }, 120);
  }

  // filtered features by search text
  const filteredFeatures = features.filter((f) => {
    if (!searchText) return true;
    return f.name?.toLowerCase().includes(searchText.toLowerCase());
  });

  // ---------- UI -----------------------------------------------------
  return (
    <div style={{ display: "flex", gap: 12 }}>
      <div style={{ flex: 1 }}>
        <div style={{ marginBottom: 8, display: "flex", alignItems: "center", gap: 8 }}>
          <label>
            Dataset:
            <select value={selectedLayerId ?? ""} onChange={(e) => setSelectedLayerId(e.target.value)}>
              <option value="">(none)</option>
              {datasets.map((d) => (
                <option key={d.id} value={d.id}>{d.title}</option>
              ))}
            </select>
          </label>

          <label>
            View Mode:
            <select value={viewMode} onChange={(e) => setViewMode(e.target.value as any)}>
              <option value="single">Single</option>
              <option value="split">Split</option>
              <option value="overlay">Overlay</option>
            </select>
          </label>

          {(viewMode === "split" || viewMode === "overlay") && (
            <label>
              Compare layer:
              <select value={selectedOverlayId} onChange={(e) => setSelectedOverlayId(e.target.value)}>
                <option value="">(none)</option>
                {(TREK_TEMPLATES[selectedBody] || []).map((t) => (
                  <option key={t.id} value={t.id}>{t.title}</option>
                ))}
              </select>
            </label>
          )}

          {viewMode === "overlay" && (
            <label>
              Opacity:
              <input type="range" min={0} max={1} step={0.05} value={overlayOpacity} onChange={(e) => setOverlayOpacity(Number(e.target.value))}/>
            </label>
          )}

          {selectedBody === "moon" && <button onClick={loadMoonGazetteer}>Load Moon Gazetteer</button>}
          {selectedBody === "mars" && <button onClick={() => queryMarsCraterDB()}>Load Mars Craters</button>}

          <div style={{ marginLeft: "auto" }}>
            {layerConfig?.attribution && <small style={{ color: "#666" }}>{layerConfig.attribution}</small>}
          </div>
        </div>

        <div style={{ width: "100%", height: "640px", position: "relative" }}>
          <div ref={viewerRef} style={{ width: viewMode === "split" ? "50%" : "100%", height: "100%", position: "absolute", left: 0, top: 0 }} />
          {(viewMode === "split" || viewMode === "overlay") && (
            <div ref={compareViewerRef} style={{ width: viewMode === "split" ? "50%" : "100%", height: "100%", position: "absolute", right: 0, top: 0, pointerEvents: "auto" }} />
          )}
        </div>
      </div>

      <aside style={{ width: 360, borderLeft: "1px solid #eee", padding: 8, overflow: "auto" }}>
        <h3>Features / Search</h3>
        <input type="text" placeholder="Filter features..." value={searchText} onChange={(e) => setSearchText(e.target.value)} style={{ width: "100%", marginBottom: 8 }} />
        {filteredFeatures.length === 0 ? (
          <div style={{ color: "#888" }}>{features.length === 0 ? "No features loaded for this body." : "No features match your search."}</div>
        ) : (
          <ul style={{ listStyle: "none", padding: 0 }}>
            {filteredFeatures.map((f, i) => (
              <li key={i} style={{ marginBottom: 8 }}>
                <button style={{ width: "100%", textAlign: "left" }} onClick={() => panToLonLat(f.lon, f.lat, 6)}>
                  <strong>{f.name}</strong>
                  <div style={{ fontSize: 12 }}>{f.lat.toFixed(4)}, {f.lon.toFixed(4)} {f.diamkm ? `• ${f.diamkm} km` : ""}</div>
                </button>
              </li>
            ))}
          </ul>
        )}
      </aside>
    </div>
  );
}<|MERGE_RESOLUTION|>--- conflicted
+++ resolved
@@ -3,13 +3,8 @@
 
 import React, { useEffect, useRef, useState } from "react";
 import JSZip from "jszip";
-<<<<<<< HEAD
-import { xml2json } from "xml-js"; // optional helper if you prefer parsing XML to JSON (not required)
-import * as toGeoJSON from "@mapbox/togeojson"; // updated package for KML to GeoJSON conversion
-=======
-import toGeoJSON from "togeojson";
+import * as toGeoJSON from "@mapbox/togeojson"; // KML to GeoJSON conversion
 import type { FeatureCollection, Point } from "geojson";
->>>>>>> 90bc986c
 
 // --- types -----------------------------------------------------------
 type BodyKey = "moon" | "mars" | "mercury" | "ceres" | "unknown";
