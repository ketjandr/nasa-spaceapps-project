--- conflicted
+++ resolved
@@ -9,21 +9,6 @@
 function ExplorerContent() {
   const searchParams = useSearchParams();
   const router = useRouter();
-<<<<<<< HEAD
-  
-  // Get initial values from URL params
-  const initialFilter = searchParams.get('filter');
-  const initialSearch = searchParams.get('search') || '';
-  
-  console.log('[Explorer] Component mounting/rendering - URL params:', { filter: initialFilter, search: initialSearch });
-  
-  // Initialize from URL params immediately to avoid flash of wrong content
-  const [searchQuery, setSearchQuery] = useState<string>(initialSearch);
-  // Initialize selectedBody from URL params immediately to avoid flash of wrong body
-  const [selectedBody, setSelectedBody] = useState<string | null>(initialFilter);
-
-  console.log('[Explorer RENDER] selectedBody:', selectedBody, 'searchQuery:', searchQuery);
-=======
   const [searchQuery, setSearchQuery] = useState<string>("");
   const [navigationParams, setNavigationParams] = useState<{
     body?: string;
@@ -31,7 +16,6 @@
     lon?: number;
     zoom?: number;
   }>({});
->>>>>>> 3694a1e9
 
   useEffect(() => {
     // Get the search query and filter from URL params
@@ -155,9 +139,6 @@
           
           {/* Tile viewer */}
           <div className="bg-gray-900/50 rounded-xl p-4 sm:p-6 backdrop-blur-sm border border-white/10 shadow-2xl">
-<<<<<<< HEAD
-            <TileViewerWrapper searchQuery={searchQuery} selectedBody={selectedBody} />
-=======
             <TileViewerWrapper 
               searchQuery={searchQuery} 
               initialBody={navigationParams.body}
@@ -165,7 +146,6 @@
               initialLon={navigationParams.lon}
               initialZoom={navigationParams.zoom}
             />
->>>>>>> 3694a1e9
           </div>
 
           {/* Help section */}
